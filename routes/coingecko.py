--- conflicted
+++ resolved
@@ -16,7 +16,6 @@
 # Increase cache time to help with rate limits
 cache = TTLCache(maxsize=100, ttl=600)  # Cache for 10 minutes
 
-<<<<<<< HEAD
 # Rate limiting
 last_request_time = 0
 MIN_REQUEST_INTERVAL = 60 / int(settings.MAX_REQUESTS_PER_MINUTE)  # Time in seconds between requests
@@ -64,9 +63,6 @@
     return coin_id
 
 @router.get("/realtime", operation_id="get_realtime_data")
-=======
-@router.get("/realtime")
->>>>>>> 4048b229
 def get_realtime_data():
     """Get realtime trending data."""
     cache_key = "realtime_data"
@@ -110,9 +106,8 @@
         logger.error(f"Error fetching realtime data: {str(e)}")
         raise HTTPException(status_code=500, detail=f"Error fetching from CoinGecko: {str(e)}")
 
-<<<<<<< HEAD
 @router.get("/historical/{coin_id}", operation_id="get_historical_data")
-async def get_historical_data(coin_id: str, days: int = 7):
+async def get_historical_data(coin_id: str, days: int = 365):
     """Get historical market data with fallback to Yahoo Finance."""
     cache_key = f"historical_{coin_id}_{days}"
     if cache_key in cache:
@@ -146,35 +141,13 @@
         logger.info(f"Returning cached data for {coin_id}")
         return cache[cache_key]
 
-=======
-@router.get("/{coin_id}")
-def proxy_coingecko(coin_id: str):
-    try:
-        url = f"{settings.COINGECKO_API_URL}/coins/{coin_id}?localization=false&tickers=false&market_data=true&community_data=false&developer_data=false"
-        headers = {"x-cg-demo-api-key": COINGECKO_API_KEY} if COINGECKO_API_KEY else {}
-        logger.info(f"Fetching CoinGecko data for {coin_id}")
-        resp = requests.get(url, headers=headers)
-        if resp.status_code == 200:
-            return resp.json()
-        logger.error(f"Failed to fetch from CoinGecko for {coin_id}: {resp.status_code}")
-        return JSONResponse(
-            content={"error": "Failed to fetch from CoinGecko", "status_code": resp.status_code},
-            status_code=resp.status_code
-        )
-    except Exception as e:
-        logger.error(f"Error fetching CoinGecko data for {coin_id}: {str(e)}")
-        raise HTTPException(status_code=500, detail=f"Error fetching from CoinGecko: {str(e)}")
-
-@router.get("/historical/{coin_id}")
-def get_historical_data(coin_id: str, days: int = 365):
->>>>>>> 4048b229
     try:
         rate_limit()
         session = requests.Session()
         retries = Retry(total=3, backoff_factor=1, status_forcelist=[429, 500, 502, 503, 504])
         session.mount("https://", HTTPAdapter(max_retries=retries))
         
-        url = f"{settings.COINGECKO_API_URL}/coins/{coin_id}"
+        url = f"{settings.COINGECKO_API_URL}/coins/{coin_id}?localization=false&tickers=false&market_data=true&community_data=false&developer_data=false"
         logger.info(f"Fetching CoinGecko data for {coin_id}")
         resp = session.get(url, headers=get_headers(), timeout=10)
 
